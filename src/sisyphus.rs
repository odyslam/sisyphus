use std::{
    future::{Future, IntoFuture},
    panic,
    pin::Pin,
    sync::{
        atomic::{AtomicUsize, Ordering},
        Arc,
    },
};

use tokio::{
    select,
    sync::{oneshot, watch},
    task::JoinHandle,
};

use crate::utils;

/// An error when pushing a `Boulder`
///
/// ## Recoverability
///
/// [`Boulder`]s explicitly mark themselves as `Recoverable` or `Unrecoverable`
/// and further mark unrecoverable errors as `exceptional`, and no outside
/// runner is required to guess or attempt to handle errors.
///
/// ## Tracing
///
/// Recoverable errors will be traced at `DEBUG`. These are considered normal
/// program execution, and indicate temporary failures like a rate-limit
///
/// Exceptional unrecoverable errors will be traced at `ERROR` level, while
/// unexceptional errors will be traced at `TRACE`. Unexceptional errors are
/// typically program lifecycle events. E.g. a task cancellation, shutdown
/// signal, upstream or downstream pipe failure (indicating another task has
/// permanently dropped its pipe), &c.
#[derive(Debug)]
pub enum Fall<T> {
    /// A recoverable issue
    Recoverable {
        /// The task that triggered the issue, for re-spawning
        task: T,
        /// The issue that triggered the fall
        err: eyre::Report,
        /// The shutdown channel, for gracefully shutting down the task
        shutdown_recv: oneshot::Receiver<()>,
    },
    /// An unrecoverable issue
    Unrecoverable {
        /// Whether it should be considered exceptional.
        exceptional: bool,
        /// The issue that triggered the fall
        err: eyre::Report,
        /// The task that triggered the issue
        task: T,
    },
    /// The signal for shutting down the task has been sent
    Shutdown {
        /// The task that triggered the issue
        task: T,
    },
}

/// The current state of a Sisyphus task.
#[derive(Debug)]
pub enum TaskStatus {
    /// Task is starting
    Starting,
    /// Task is running
    Running,
    /// Task is waiting to resume running
    Recovering(eyre::Report),
    /// Task is stopped, and will not resume
    Stopped {
        /// Whether the error is exceptional, or normal lifecycle
        exceptional: bool,
        /// The error that triggered the stop
        err: eyre::Report,
    },
    /// Task has panicked
    Panicked,
}

impl std::fmt::Display for TaskStatus {
    fn fmt(&self, f: &mut std::fmt::Formatter<'_>) -> std::fmt::Result {
        match self {
            TaskStatus::Starting => write!(f, "Starting"),
            TaskStatus::Running => write!(f, "Running"),
            TaskStatus::Recovering(e) => write!(f, "Restarting:\n{e}"),
            TaskStatus::Stopped { exceptional, err } => write!(
                f,
                "Stopped:\n{}{}",
                if *exceptional { "exceptional\n" } else { "" },
                err,
            ),
            TaskStatus::Panicked => write!(f, "Panicked"),
        }
    }
}

/// A wrapper around a task that should run forever.
///
/// It exposes an interface for gracefully shutting down the task, as well as
/// inspecting the task's state. Sisyphus tasks do NOT produce an output. If you
/// would like to extract data from the task, make sure that your `Boulder`
/// includes a channel
///
/// ### Lifecycle
///
/// Sisyphus tasks follow a simple lifecycle:
/// - Before the task has commenced work it is `Starting`
/// - Once work has commenced it is `Running`
/// - If work was interrupted it goes to 1 of 3 states:
///     - `Recovering(eyre::Report)` - indeicates that the task encountered a
///       recoverable error, and will resume running shortly
///     - `Stopped(eyre::Report)` - indicates that the task encountered an
///       unrecoverable will not resume running.
///     - `Panicked` - indicates that the task has panicked, and will not resume
///       running
///
/// ### Why `eyre::Report`? Why not an associated `Error` type?
///
/// A [`Boulder`] is opaque to the environment relying on it. Its lifecycle
/// should be managed by its internal crash+recovery loop. Associated error
/// types add significant complexity to the management system (e.g. adding an
/// error output would require a generic trait bound as follows:
/// `Sisyphus<T: Boulder> { _phantom: PhantomData<T>}`
///
/// To avoid code complexity AND prevent developers from interfering in the
/// lifecycle of the task, we do not allow easy error handling. In other words,
/// errors are intended to be either ignored or traced, never handled. Because
/// its errors are not intended to be handled, we do not expose them to the
/// outside world.
pub struct Sisyphus {
    pub(crate) restarts: Arc<AtomicUsize>,
    // TODO: anything else we want out?
    pub(crate) status: tokio::sync::watch::Receiver<TaskStatus>,
    pub(crate) shutdown: tokio::sync::oneshot::Sender<()>,
    pub(crate) task: JoinHandle<()>,
}

impl Sisyphus {
    /// Issue a shutdown command to the task.
    ///
    /// This sends a shutdown command to the relevant task.
    ///
    /// ### Returns
    ///
    /// The `JoinHandle` to the task, so it can be awaited (if necessary).
    pub fn shutdown(self) -> JoinHandle<()> {
        let _ = self.shutdown.send(());
        self.task
    }

    /// Wait for the task to change status.
    /// Errors if the status channel is closed.
    pub async fn watch_status(&mut self) -> Result<(), watch::error::RecvError> {
        self.status.changed().await
    }

    /// Return the task's current status
    pub fn status(&self) -> String {
        self.status.borrow().to_string()
    }

    /// The number of times the task has restarted
    pub fn restarts(&self) -> usize {
        self.restarts.load(Ordering::Relaxed)
    }
}

impl IntoFuture for Sisyphus {
    type Output = <JoinHandle<()> as IntoFuture>::Output;

    type IntoFuture = <JoinHandle<()> as IntoFuture>::IntoFuture;

    fn into_future(self) -> Self::IntoFuture {
        self.task
    }
}

/// Convenience trait for conerting errors to [`Fall`]
pub trait ErrExt: std::error::Error + Sized + Send + Sync + 'static {
    /// Convert an error to a recoverable [`Fall`]
    fn recoverable<Task>(self, task: Task, shutdown_recv: oneshot::Receiver<()>) -> Fall<Task>
    where
        Task: Boulder,
    {
        Fall::Recoverable {
            task,
            shutdown_recv,
            err: eyre::eyre!(self),
        }
    }

    /// Convert an error to an unrecoverable [`Fall`]
    fn unrecoverable<Task>(self, task: Task, exceptional: bool) -> Fall<Task>
    where
        Task: Boulder,
    {
        Fall::Unrecoverable {
            exceptional,
            err: eyre::eyre!(self),
            task,
        }
    }

    /// Convert an error to an exceptional, unrecoverable [`Fall`]
    fn log_unrecoverable<Task>(self, task: Task) -> Fall<Task>
    where
        Task: Boulder,
    {
        self.unrecoverable(task, true)
    }

    /// Convert an error to an unexcpetional, unrecoverable [`Fall`]
    fn silent_unrecoverable<Task>(self, task: Task) -> Fall<Task>
    where
        Task: Boulder,
    {
        self.unrecoverable(task, false)
    }
}

impl<T> ErrExt for T where T: std::error::Error + Send + Sync + 'static {}

/// A looping, fallible task
pub trait Boulder: std::fmt::Display + Sized {
    /// Defaults to 15 seconds. Can be overridden with arbitrary behavior
    fn restart_after_ms(&self) -> u64 {
        15_000
    }

    /// A short description of the task, defaults to Display impl
    fn task_description(&self) -> String {
        format!("{self}")
    }

    /// Returns true if this is the first time the task has run
    fn first_time(&self, restarts: &Arc<AtomicUsize>) -> bool {
        if restarts.load(Ordering::Relaxed) == 0 {
            true
        } else {
            false
        }
    }

    /// Perform the task
    fn spawn(self, shutdown: oneshot::Receiver<()>) -> JoinHandle<Fall<Self>>
    where
        Self: 'static + Send + Sync + Sized;

    /// Bootstrap the task state. This method will be called before the task spawn.
    ///
    /// Override this function if your task needs to to boostrap its state before
    /// running spawn
    fn bootstrap(&mut self, _first_time: bool) -> Pin<Box<dyn Future<Output = ()> + Send + '_>> {
        Box::pin(async move {})
    }

    /// Clean up the task state. This method will be called by the loop when
    /// the task is shutting down due to an unrecoverable error
    ///
    /// Override this function if your task needs to clean up resources on
    /// an unrecoverable error
    fn cleanup(&mut self) -> Pin<Box<dyn Future<Output = ()> + Send + '_>> {
        Box::pin(async move {})
    }

    /// Perform any work required to reboot the task. This method will be
    /// called by the loop when the task has encountered a recoverable error.
    ///
    /// Override this function if your task needs to adjust its state when
    /// hitting a recoverable error
    fn recover(&mut self) -> Pin<Box<dyn Future<Output = ()> + Send + '_>> {
        Box::pin(async move {})
    }

    /// Run the task until it panics. Errors result in a task restart with the
    /// same channels. This means that an error causes the task to lose only
    /// the data that is in-scope when it faults.
    fn run_until_panic(mut self) -> Sisyphus
    where
        Self: 'static + Send + Sync + Sized,
    {
        let task_description = self.task_description();

        let (tx, rx) = watch::channel(TaskStatus::Starting);
        let (shutdown, shutdown_recv) = oneshot::channel();

        let restarts: Arc<AtomicUsize> = Default::default();
        let restarts_loop_ref = restarts.clone();

        let task: JoinHandle<()> = tokio::spawn(async move {
<<<<<<< HEAD
            let handle = self.spawn();
            tx.send(TaskStatus::Running)
                .expect("Failed to send task status");
=======
            self.bootstrap(self.first_time(&restarts_loop_ref)).await;
            let handle = self.spawn(shutdown_recv);
>>>>>>> 1b280782
            tokio::pin!(handle);
            loop {
                select! {
                    result = &mut handle => {
                        let (again, shutdown_recv) = match result {
                            Ok(Fall::Recoverable { mut task, shutdown_recv, err }) => {
                                // Sisyphus has been dropped, so we can drop this task
                                let e_string = err.to_string();
                                if tx.send(TaskStatus::Recovering(err)).is_err() {
                                    break;
                                }
                                task.recover().await;
                                tracing::debug!(
                                    error = e_string.to_string(),
                                    task = task_description.as_str(),
                                    "Restarting task",
                                );
                                (task, shutdown_recv)
                            }

                            Ok(Fall::Unrecoverable { err, exceptional, mut task }) => {
                                if exceptional {
                                    tracing::error!(err = %err, task = task_description.as_str(), "Unrecoverable error encountered");
                                } else {
                                    tracing::trace!(err = %err, task = task_description.as_str(), "Unrecoverable error encountered");
                                }
                                task.cleanup().await;
                                // We don't check the result of the send
                                // because we're stopping regardless of
                                // whether it worked
                                let _ = tx.send(TaskStatus::Stopped{exceptional, err});
                                break;
                            }

                            Ok(Fall::Shutdown{mut task}) => {
                                task.cleanup().await;
                                // We don't check the result of the send
                                // because we're stopping regardless of
                                // whether it worked
                                let _ = tx.send(TaskStatus::Stopped{exceptional: false, err: eyre::eyre!("Shutdown")});
                                handle.abort();
                                break;
                            }

                            Err(e) => {
                                let panic_res = e.try_into_panic();

                                if panic_res.is_err() {
                                    tracing::trace!(
                                        task = task_description.as_str(),
                                        "Internal task cancelled",
                                    );
                                    // We don't check the result of the send
                                    // because we're stopping regardless of
                                    // whether it worked
                                    let status = TaskStatus::Stopped{
                                        exceptional: false,
                                        err:eyre::eyre!(panic_res.unwrap_err())
                                    };
                                    let _ = tx.send(status);
                                    break;
                                }
                                // We don't check the result of the send
                                // because we're stopping regardless of
                                // whether it worked
                                let _ = tx.send(TaskStatus::Panicked);
                                let p = panic_res.unwrap();
                                tracing::error!(task = task_description.as_str(), "Internal task panicked");
                                panic::resume_unwind(p);
                            }
                        };

                        // We use a noisy sleep here to nudge tasks off
                        // eachother if they're crashing around the same time
                        utils::noisy_sleep(again.restart_after_ms()).await;
                        // If we haven't broken from within the match, increment
                        // restarts and push the boulder again.
                        restarts_loop_ref.fetch_add(1, Ordering::Relaxed);
                        *handle = again.spawn(shutdown_recv);
                    },
                }
            }
        });
        Sisyphus {
            restarts,
            status: rx,
            shutdown,
            task,
        }
    }
}

// #[cfg(test)]
// pub(crate) mod test {
//     use super::*;

//     struct RecoverableTask;
//     impl std::fmt::Display for RecoverableTask {
//         fn fmt(&self, f: &mut std::fmt::Formatter<'_>) -> std::fmt::Result {
//             write!(f, "RecoverableTask")
//         }
//     }

//     impl Boulder for RecoverableTask {
//         fn recover(&mut self) {}

//         fn cleanup(&mut self) {}

//         fn spawn(self) -> JoinHandle<Fall<Self>>
//         where
//             Self: 'static + Send + Sync + Sized,
//         {
//             tokio::spawn(async move {
//                 Fall::Recoverable {
//                     task: self,
//                     err: eyre::eyre!("This error was recoverable"),
//                 }
//             })
//         }
//     }

//     #[tokio::test]
//     #[tracing_test::traced_test]
//     async fn test_recovery() {
//         let handle = RecoverableTask.run_until_panic();
//         tokio::time::sleep(std::time::Duration::from_millis(200)).await;
//         let handle = handle.shutdown();
//         let result = handle.await;

//         assert!(logs_contain("RecoverableTask"));
//         assert!(logs_contain("Restarting task"));
//         assert!(logs_contain("This error was recoverable"));
//         assert!(result.is_ok());
//     }

//     struct UnrecoverableTask;
//     impl std::fmt::Display for UnrecoverableTask {
//         fn fmt(&self, f: &mut std::fmt::Formatter<'_>) -> std::fmt::Result {
//             write!(f, "UnrecoverableTask")
//         }
//     }

//     impl Boulder for UnrecoverableTask {
//         fn recover(&mut self) {}

//         fn cleanup(&mut self) {}

//         fn spawn(self) -> JoinHandle<Fall<Self>>
//         where
//             Self: 'static + Send + Sync + Sized,
//         {
//             tokio::spawn(async move {
//                 Fall::Unrecoverable {
//                     err: eyre::eyre!("This error was unrecoverable"),
//                     exceptional: true,
//                 }
//             })
//         }
//     }

//     #[tokio::test]
//     #[tracing_test::traced_test]
//     async fn test_unrecoverable() {
//         let handle = UnrecoverableTask.run_until_panic();
//         let result = handle.await;
//         assert!(logs_contain("UnrecoverableTask"));
//         assert!(logs_contain("Unrecoverable error encountered"));
//         assert!(logs_contain("This error was unrecoverable"));
//         assert!(result.is_ok());
//     }

//     struct PanicTask;
//     impl std::fmt::Display for PanicTask {
//         fn fmt(&self, f: &mut std::fmt::Formatter<'_>) -> std::fmt::Result {
//             write!(f, "PanicTask")
//         }
//     }

//     impl Boulder for PanicTask {
//         fn recover(&mut self) {}

//         fn cleanup(&mut self) {}

//         fn spawn(self) -> JoinHandle<Fall<Self>>
//         where
//             Self: 'static + Send + Sync + Sized,
//         {
//             tokio::spawn(async move { panic!("intentional panic :)") })
//         }
//     }

//     #[tokio::test]
//     #[tracing_test::traced_test]
//     async fn test_panic() {
//         let handle = PanicTask.run_until_panic();
//         let result = handle.await;
//         assert!(logs_contain("PanicTask"));
//         assert!(logs_contain("Internal task panicked"));
//         assert!(result.is_err() && result.unwrap_err().is_panic());
//     }
// }<|MERGE_RESOLUTION|>--- conflicted
+++ resolved
@@ -292,14 +292,10 @@
         let restarts_loop_ref = restarts.clone();
 
         let task: JoinHandle<()> = tokio::spawn(async move {
-<<<<<<< HEAD
-            let handle = self.spawn();
             tx.send(TaskStatus::Running)
                 .expect("Failed to send task status");
-=======
             self.bootstrap(self.first_time(&restarts_loop_ref)).await;
             let handle = self.spawn(shutdown_recv);
->>>>>>> 1b280782
             tokio::pin!(handle);
             loop {
                 select! {
