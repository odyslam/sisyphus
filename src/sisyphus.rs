--- conflicted
+++ resolved
@@ -298,24 +298,6 @@
         let restarts: Arc<AtomicUsize> = Default::default();
         let restarts_loop_ref = restarts.clone();
         let task: JoinHandle<()> = tokio::spawn(async move {
-<<<<<<< HEAD
-=======
-            let res = self.bootstrap(self.first_time(&restarts_loop_ref)).await;
-            if let Err(err) = res {
-                let _ = self.cleanup().await;
-                let error_chain = err
-                    .chain()
-                    .map(|e| e.to_string())
-                    .collect::<Vec<String>>()
-                    .join(" --> ");
-                tracing::error!(err = %err, error_chain, task = task_description.as_str(), "Error encountered during bootstrap");
-                let _ = tx.send(TaskStatus::Stopped {
-                    exceptional: true,
-                    err: Arc::new(err),
-                });
-                return;
-            }
->>>>>>> 7743b94d
             let handle = self.spawn(shutdown);
             // tx.send(TaskStatus::Running)
             //     .expect("Failed to send task status");
@@ -352,11 +334,7 @@
                                 // We don't check the result of the send
                                 // because we're stopping regardless of
                                 // whether it worked
-<<<<<<< HEAD
                                 let _ = tx.send(TaskStatus::Stopped{exceptional: false, err: Arc::new(eyre::eyre!("Shutdown"))});
-=======
-                                let _ = tx.send(TaskStatus::Stopped{exceptional, err: Arc::new(err) });
->>>>>>> 7743b94d
                                 break;
                             }
 
@@ -369,11 +347,8 @@
                                 tracing::trace!(task=task_description.as_str(), "Task received shutdown signal and aborted handle");
                                 // then  cleanup
                                 let _ = task.cleanup().await;
-<<<<<<< HEAD
-=======
                                 // then set status to Stopped
                                 let _ = tx.send(TaskStatus::Stopped{exceptional: false, err: Arc::new(eyre::eyre!("Shutdown"))});
->>>>>>> 7743b94d
                                 break;
                             }
 
